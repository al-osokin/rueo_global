from __future__ import annotations

import argparse
import json
import logging
import os
import re
from collections import OrderedDict
from datetime import datetime, date
from zoneinfo import ZoneInfo
from pathlib import Path
from typing import Any, Callable, Dict, Iterable, List, Optional, Sequence, Tuple

from sqlalchemy import func, insert, select, text
from sqlalchemy.orm import Session

from app.database import SessionLocal, init_db
from app.models import (
    Article,
    ArticleRu,
    FuzzyEntry,
    SearchEntry,
    SearchEntryRu,
)
from app.services.article_tracking import (
    ArticleTracker,
    calculate_checksum_from_text,
    extract_canonical_key,
)

BASE_DIR = Path(__file__).resolve().parent.parent

def _resolve_default_data_dir() -> Path:
    env_value = os.getenv("RUEO_DATA_DIR")
    if env_value:
        candidate = Path(env_value).expanduser()
        if not candidate.is_absolute():
            candidate = (BASE_DIR / candidate).resolve()
        else:
            candidate = candidate.resolve()
        return candidate
    return (BASE_DIR / "data/src").resolve()


DEFAULT_DATA_DIR = _resolve_default_data_dir()

ProgressCallback = Callable[[Dict[str, Any]], None]

LOGGER = logging.getLogger(__name__)

LANG_DIRS = {
    "eo": "VortaroER-daily",
    "ru": "VortaroRE-daily",
}

ARTICLE_PATTERN = re.compile(
    r"(?P<redaktoroj>^\d.[^\[]*)(?P<vorto>.*?)(?:\r?\n)\s*(?:\r?\n)",
    re.MULTILINE | re.DOTALL,
)

HEADER_PATTERN = re.compile(r"^\[(.+?)\]", re.MULTILINE | re.DOTALL)
STRUCTURE_HEADER_PATTERN = re.compile(r"^\d{4}-\d{2}-\d{2} \d{1,2}:\d{2} [A-Za-z0-9_]+#?$")
STRUCTURE_WORD_PATTERN = re.compile(r"^\[[^\]]+\]")


def _make_notifier(callback: Optional[ProgressCallback]) -> ProgressCallback:
    def _notify(stage: str, **payload: Any) -> None:
        if callback:
            callback({"stage": stage, **payload})

    return _notify


def _detect_structure_issues(lines: Sequence[str]) -> List[Dict[str, Any]]:
    issues: List[Dict[str, Any]] = []
    idx = 0
    current_headers: List[Dict[str, Any]] = []

    while idx < len(lines):
        stripped = lines[idx].strip()

        if not stripped:
            current_headers = []
            idx += 1
            continue

        if STRUCTURE_HEADER_PATTERN.match(stripped):
            header_block: List[Dict[str, Any]] = []
            while idx < len(lines) and STRUCTURE_HEADER_PATTERN.match(lines[idx].strip()):
                header_block.append({"line": idx + 1, "header": lines[idx].strip()})
                idx += 1

            current_headers = header_block

            if idx >= len(lines):
                issues.append(
                    {
                        "type": "header_without_word",
                        "headers": header_block,
                        "message": "файл заканчивается сразу после блока заголовков",
                    }
                )
                break

            next_stripped = lines[idx].strip()
            if not next_stripped or not STRUCTURE_WORD_PATTERN.match(next_stripped):
                issues.append(
                    {
                        "type": "header_without_word",
                        "headers": header_block,
                        "next_line": next_stripped,
                    }
                )
            continue

        if STRUCTURE_WORD_PATTERN.match(stripped) and not current_headers:
            issues.append(
                {
                    "type": "word_without_header",
                    "line": idx + 1,
                    "word": stripped,
                    "context": lines[max(0, idx - 3) : idx + 2],
                }
            )

        idx += 1

    return issues


def _parse_russian_date(line: str) -> Optional[date]:
    line = line.strip()
    if not line:
        return None
    match = re.match(r"^(\d{1,2})\s+([А-Яа-яЁё]+)\s+(\d{4})", line)
    if not match:
        return None
    day_str, month_str, year_str = match.groups()
    month_map = {
        "января": 1,
        "февраля": 2,
        "марта": 3,
        "апреля": 4,
        "мая": 5,
        "июня": 6,
        "июля": 7,
        "августа": 8,
        "сентября": 9,
        "октября": 10,
        "ноября": 11,
        "декабря": 12,
    }
    month = month_map.get(month_str.lower())
    if not month:
        return None
    try:
        return date(int(year_str), month, int(day_str))
    except ValueError:
        return None


def _load_previous_update_date(data_dir: Path) -> Optional[date]:
    candidates = [
        data_dir / "tekstoj" / "renovigxo.md",
        BASE_DIR / "data" / "tekstoj" / "renovigxo.md",
    ]
    updates_path = next((path for path in candidates if path.exists()), None)
    if updates_path is None:
        return None
    unique_dates: List[date] = []
    with updates_path.open("r", encoding="utf-8") as fh:
        for line in fh:
            parsed = _parse_russian_date(line)
            if not parsed:
                continue
            if not unique_dates or unique_dates[-1] != parsed:
                unique_dates.append(parsed)
            if len(unique_dates) >= 2:
                break
    if len(unique_dates) >= 2:
        return unique_dates[1]
    if unique_dates:
        return unique_dates[0]
    return None


def run_import(
    data_dir: Path,
    truncate: bool = True,
    status_callback: Optional[ProgressCallback] = None,
    last_ru_letter: Optional[str] = None,
) -> None:
    data_dir = data_dir.resolve()
    init_db()

    notify = _make_notifier(status_callback)
    notify("initializing", message="Старт импорта данных")

    run_time = datetime.now(ZoneInfo("Europe/Moscow")).replace(tzinfo=None)
    force_header_date: Optional[date] = None
    header_env = os.getenv("RUEO_IMPORT_HEADER_DATE")
    if header_env:
        try:
            force_header_date = datetime.strptime(header_env, "%Y-%m-%d").date()
        except ValueError:
            LOGGER.warning("Invalid RUEO_IMPORT_HEADER_DATE value: %s", header_env)
    previous_update_date = _load_previous_update_date(data_dir)
    eo_summary: Dict[str, int] = {}
    ru_summary: Dict[str, int] = {}

    with SessionLocal() as session:
        if truncate:
            notify("truncating", message="Очистка таблиц перед загрузкой")
            _truncate_tables(session)

        LOGGER.info("Processing Esperanto data…")
        notify("processing_files", lang="eo", current=0, total=0, message="Начало обработки файлов")
        eo_count, eo_summary, eo_structure_issues = _process_language(
            session,
            data_dir,
            "eo",
            run_time,
            previous_update_date=previous_update_date,
            override_fake_date=force_header_date,
            auto_header_date=force_header_date,
            progress_callback=lambda update: notify(
                "processing_files", lang="eo", **update
            ),
        )
        LOGGER.info("Inserted %d Esperanto articles", eo_count)
        notify("tracking_summary", lang="eo", summary=eo_summary)
        if eo_structure_issues:
            notify(
                "structure_issues",
                lang="eo",
                issues=eo_structure_issues,
            )
        LOGGER.info("Processing Russian data…")
        notify("processing_files", lang="ru", current=0, total=0, message="Начало обработки файлов")
        ru_count, ru_summary, ru_structure_issues = _process_language(
            session,
            data_dir,
            "ru",
            run_time,
            previous_update_date=previous_update_date,
            override_fake_date=force_header_date,
            auto_header_date=force_header_date,
            progress_callback=lambda update: notify(
                "processing_files", lang="ru", **update
            ),
        )
        LOGGER.info("Inserted %d Russian articles", ru_count)
        notify("tracking_summary", lang="ru", summary=ru_summary)
        if ru_structure_issues:
            notify(
                "structure_issues",
                lang="ru",
                issues=ru_structure_issues,
            )
        session.commit()

        LOGGER.info("Building search indices for Esperanto…")
        notify("building_index", lang="eo", current=0, total=0, message="Создание поисковых индексов")
        eo_words = _create_index_table(
            session,
            "eo",
            progress_callback=lambda update: notify(
                "building_index", lang="eo", **update
            ),
        )
        LOGGER.info("Inserted %d Esperanto search entries", eo_words)
        LOGGER.info("Building search indices for Russian…")
        notify("building_index", lang="ru", current=0, total=0, message="Создание поисковых индексов")
        ru_words = _create_index_table(
            session,
            "ru",
            progress_callback=lambda update: notify(
                "building_index", lang="ru", **update
            ),
        )
        LOGGER.info("Inserted %d Russian search entries", ru_words)
        session.commit()

        LOGGER.info("Updating fuzzy search table…")
        notify("updating_fuzzy", message="Обновление таблицы нечёткого поиска")
        fuzzy_count = _update_neklaraj(
            session,
            "sercxo",
            progress_callback=lambda update: notify("updating_fuzzy", **update),
        )
        LOGGER.info("Inserted %d fuzzy entries", fuzzy_count)
        session.commit()

        letter = _load_last_ru_letter(data_dir, last_ru_letter)
        if letter:
            _save_last_ru_letter(data_dir, letter)
        stats = _collect_stats(session, letter)
        if eo_summary:
            stats.setdefault("eo", {}).update({"tracking": eo_summary})
        if eo_structure_issues:
            stats.setdefault("eo", {})["structure_issues"] = eo_structure_issues
        if ru_summary:
            stats.setdefault("ru", {}).update({"tracking": ru_summary})
<<<<<<< HEAD
        if ru_structure_issues:
            stats.setdefault("ru", {})["structure_issues"] = ru_structure_issues
=======
>>>>>>> b03327e3
        stats.setdefault("meta", {})["run_at"] = run_time.isoformat()
        notify("finalizing", message="Формирование служебных файлов", stats=stats)
        _write_status_file(data_dir, stats, run_time)
        notify("completed", message="Импорт завершён", stats=stats)


def _truncate_tables(session: Session) -> None:
    tables = ["sercxo", "sercxo_ru", "artikoloj", "artikoloj_ru", "neklaraj"]
    for table in tables:
        session.execute(text(f"TRUNCATE TABLE {table} RESTART IDENTITY CASCADE"))
    session.commit()


def _process_language(
    session: Session,
    data_dir: Path,
    lang: str,
    run_time: datetime,
    previous_update_date: Optional[date] = None,
    override_fake_date: Optional[date] = None,
    auto_header_date: Optional[date] = None,
    progress_callback: Optional[ProgressCallback] = None,
) -> Tuple[int, Dict[str, int]]:
    lang_dir_name = LANG_DIRS[lang]
    lang_dir = data_dir / lang_dir_name
    if not lang_dir.exists():
        raise FileNotFoundError(f"Directory not found: {lang_dir}")

    article_table = Article.__table__ if lang == "eo" else ArticleRu.__table__

    files = sorted(
        file_path
        for file_path in lang_dir.iterdir()
        if file_path.is_file() and file_path.suffix.lower() == ".txt"
    )

    total_files = len(files)
    if progress_callback:
        progress_callback({"current": 0, "total": total_files})

    total_inserted = 0
    tracker = ArticleTracker(
        session,
        lang,
        run_time,
        previous_update_date=previous_update_date,
        override_fake_date=override_fake_date,
        auto_header_date=auto_header_date,
    )
    structure_alerts: Dict[str, List[Dict[str, Any]]] = {}

    for index, file_path in enumerate(files, start=1):
        entries, file_structure_issues = _parse_articles(file_path)
        if file_structure_issues:
            rel_path_str = str(Path(lang_dir_name) / file_path.name)
            structure_alerts[rel_path_str] = file_structure_issues
            LOGGER.warning(
                "Обнаружены структурные проблемы в %s (%d шт.)",
                rel_path_str,
                len(file_structure_issues),
            )
        if not entries:
            if progress_callback:
                progress_callback(
                    {
                        "current": index,
                        "total": total_files,
                        "filename": file_path.name,
                        "inserted": 0,
                    }
                )
            continue

        rel_path = Path(lang_dir_name) / file_path.name
        file_state = tracker.ensure_file_state(
            str(rel_path),
            datetime.fromtimestamp(file_path.stat().st_mtime),
        )

        insert_payload = []
        for article_index, entry in enumerate(entries):
            header_lines = list(entry.get("header_lines") or [])
            original_header_lines = list(header_lines)
            updated_lines = tracker.process_article(
                file_state=file_state,
                article_index=article_index,
                canonical_key=entry.get("canonical_key", ""),
                occurrence=entry.get("canonical_occurrence", 0),
                checksum=entry.get("checksum") or "",
                header_lines=header_lines,
            )
            if updated_lines is not None:
                entry["header_lines"] = list(updated_lines)
            if original_header_lines != entry.get("header_lines"):
                entry["header_changed"] = True
            if updated_lines:
                entry["komento"] = ", ".join(updated_lines)
            insert_payload.append(
                {
                    "priskribo": entry["priskribo"],
                    "lasta": "j",
                    "uz_id": 1,
                    "komento": entry["komento"],
                }
            )

        tracker.finalize_file(file_state)
<<<<<<< HEAD
        if lang != "eo":
            _rewrite_source_file_if_needed(file_path, entries)
=======
        _rewrite_source_file_if_needed(file_path, entries)
>>>>>>> b03327e3
        session.execute(insert(article_table), insert_payload)
        total_inserted += len(insert_payload)
        if progress_callback:
            progress_callback(
                {
                    "current": index,
                    "total": total_files,
                    "filename": file_path.name,
                    "inserted": len(insert_payload),
                }
            )

    return total_inserted, tracker.get_summary(), structure_alerts


def _parse_articles(file_path: Path) -> Tuple[List[Dict[str, Optional[str]]], List[Dict[str, Any]]]:
    raw = file_path.read_bytes()
    text_original = raw.decode("cp1251")
    text_cp = text_original
    text_cp += "\r\n\r\n"

    structure_issues = _detect_structure_issues(text_original.splitlines())
    entries: List[Dict[str, Optional[str]]] = []
    canonical_counts: Dict[str, int] = {}
    original_length = len(text_original)
    for match in ARTICLE_PATTERN.finditer(text_cp):
        redaktoroj = match.group("redaktoroj") or ""
        header_lines = [
            line.strip()
            for line in redaktoroj.replace("\r\n", "\n").split("\n")
            if line.strip()
        ]
        body_raw = match.group("vorto") or ""
        priskribo = body_raw.rstrip()
        canonical_key = extract_canonical_key(priskribo)
        if not canonical_key:
            canonical_key = f"{file_path.name}#{len(entries)}"
        occurrence = canonical_counts.get(canonical_key, 0)
        canonical_counts[canonical_key] = occurrence + 1

        span_start, span_end = match.span()
        span_start = min(span_start, original_length)
        span_end = min(span_end, original_length)

        total_header_text = redaktoroj
        total_body_text = body_raw
        matched_original = text_original[span_start:span_end]
        consumed = len(total_header_text) + len(total_body_text)
        if consumed > len(matched_original):
            consumed = len(matched_original)
        total_tail = matched_original[consumed:]
        checksum = calculate_checksum_from_text(priskribo)
        entries.append(
            {
                "komento": (", ".join(header_lines) if header_lines else None),
                "priskribo": priskribo,
                "header_lines": header_lines,
                "original_header_text": total_header_text,
                "body_raw": body_raw,
                "tail_text": total_tail,
                "full_block": match.group(0),
                "header_changed": False,
                "span": (span_start, span_end),
                "canonical_key": canonical_key,
                "canonical_occurrence": occurrence,
                "checksum": checksum,
            }
        )
    return entries, structure_issues


def _rewrite_source_file_if_needed(file_path: Path, entries: Sequence[Dict[str, Any]]) -> None:
    if not any(entry.get("header_changed") for entry in entries):
        return

    try:
        original_text = file_path.read_text(encoding="cp1251")
    except (UnicodeDecodeError, FileNotFoundError):
        return

    pieces: List[str] = []
    last_pos = 0
    text_length = len(original_text)

    for entry in entries:
        span = entry.get("span")
        if not span:
            continue
        start, end = span
        start = min(start, text_length)
        end = min(end, text_length)
        pieces.append(original_text[last_pos:start])

        original_header_text = entry.get("original_header_text") or ""
        header_lines = entry.get("header_lines") or []
        body_raw = entry.get("body_raw") or ""
        tail_text = entry.get("tail_text")
        if tail_text is None:
            full_block = entry.get("full_block") or (original_header_text + body_raw)
            consumed = len(original_header_text) + len(body_raw)
            tail_text = ""
            if full_block and consumed <= len(full_block):
                tail_text = full_block[consumed:]
        tail_text = tail_text or ""

        line_break = "\r\n" if "\r\n" in original_header_text else "\n"
        header_text = ""
        if header_lines:
            header_text = line_break.join(header_lines)
            if not header_text.endswith(line_break):
                header_text += line_break

        pieces.append(f"{header_text}{body_raw}{tail_text}")
        last_pos = end

    pieces.append(original_text[last_pos:])
    new_text = "".join(pieces)
    if new_text != original_text:
        file_path.write_text(new_text, encoding="cp1251")


def _rewrite_source_file_if_needed(file_path: Path, entries: Sequence[Dict[str, Any]]) -> None:
    if not any(entry.get("header_changed") for entry in entries):
        return

    try:
        original_text = file_path.read_text(encoding="cp1251")
    except (UnicodeDecodeError, FileNotFoundError):
        return

    pieces: List[str] = []
    last_pos = 0
    text_length = len(original_text)

    for entry in entries:
        span = entry.get("span")
        if not span:
            continue
        start, end = span
        start = min(start, text_length)
        end = min(end, text_length)
        pieces.append(original_text[last_pos:start])

        header_lines = entry.get("header_lines") or []
        original_header_text = entry.get("original_header_text") or ""
        body_raw = entry.get("body_raw") or ""
        full_block = entry.get("full_block") or (original_header_text + body_raw)

        line_break = "\r\n" if "\r\n" in original_header_text else "\n"
        if header_lines:
            header_text = line_break.join(header_lines) + line_break
        else:
            header_text = ""

        consumed = len(original_header_text) + len(body_raw)
        suffix = ""
        if full_block and consumed <= len(full_block):
            suffix = full_block[consumed:]
        if not suffix:
            suffix = line_break * 2

        pieces.append(header_text + body_raw + suffix)
        last_pos = end

    pieces.append(original_text[last_pos:])
    new_text = "".join(pieces)
    if new_text != original_text:
        file_path.write_text(new_text, encoding="cp1251")


def _create_index_table(
    session: Session,
    lang: str,
    progress_callback: Optional[ProgressCallback] = None,
) -> int:
    article_model = Article if lang == "eo" else ArticleRu
    search_table = SearchEntry.__table__ if lang == "eo" else SearchEntryRu.__table__

    session.execute(
        text(f"TRUNCATE TABLE {search_table.name} RESTART IDENTITY CASCADE")
    )

    total_articles = session.execute(
        select(func.count()).select_from(article_model)
    ).scalar()
    if total_articles is None:
        total_articles = 0
    if progress_callback:
        progress_callback({"current": 0, "total": total_articles})

    word_count = 0
    rows = session.execute(
        select(article_model.art_id, article_model.priskribo).order_by(
            article_model.art_id
        )
    )
    for index, (art_id, priskribo) in enumerate(rows, start=1):
        if not priskribo:
            continue
        tokens = _build_search_tokens(priskribo)
        if not tokens:
            continue

        payload = []
        for token in tokens:
            token = token.strip()
            if not token:
                continue
            normalized = token
            if lang == "ru":
                normalized = normalized.replace("`", "")
            payload.append({"art_id": art_id, "vorto": normalized})
            word_count += 1
            if lang == "ru" and "ё" in normalized:
                payload.append(
                    {"art_id": art_id, "vorto": normalized.replace("ё", "е")}
                )
                word_count += 1
        if payload:
            session.execute(insert(search_table), payload)
        if progress_callback and index % 200 == 0:
            progress_callback({"current": index, "total": total_articles})
    if progress_callback:
        progress_callback({"current": total_articles, "total": total_articles})
    return word_count


def _build_search_tokens(priskribo: str) -> List[str]:
    matches = HEADER_PATTERN.findall(priskribo)
    if not matches:
        return []

    cleaned_headers = [
        re.sub(r"(_.+_)", "", header, flags=re.IGNORECASE | re.DOTALL)
        for header in matches
    ]
    radiko_candidates = cleaned_headers[0].split(",")

    radiko: List[str] = []
    newarr: List[str] = []
    additional_headers: List[str] = []

    for candidate in radiko_candidates:
        candidate = candidate.strip()
        if not candidate:
            continue

        if "~" not in candidate:
            stripped = candidate.translate(str.maketrans("", "", "()|/"))
            stripped = stripped.strip()
            if stripped:
                newarr.append(stripped)

            cleaned = re.sub(r"\(\w+\)", "", candidate)
            cleaned = cleaned.replace("|", "").replace("/", "").strip()
            if cleaned:
                newarr.append(cleaned)

        tmp1_src = candidate.replace("/", "").strip()
        parts = tmp1_src.split("|")
        first = parts[0].strip() if parts else ""
        if not first:
            continue

        if not first.startswith("~"):
            without_parens = re.sub(r"\(\w+\)", "", first).strip()
            paren_removed = first.replace("(", "").replace(")", "").strip()
            if without_parens:
                radiko.append(without_parens)
            if paren_removed:
                radiko.append(paren_removed)
        else:
            additional_headers.append(first)

    match_words = cleaned_headers + additional_headers
    radiko_unique = _unique_preserve(radiko)

    for root in radiko_unique:
        root_clean = root.replace("!", "")
        root_clean = re.sub(r"( I+)", "", root_clean).strip()
        if not root_clean:
            continue

        for header in match_words[1:]:
            header = header.strip()
            if not header:
                continue
            header = header.replace("/", "")
            if not header:
                continue

            if not root_clean.endswith("-"):
                newarr.append(header.replace("~", root_clean))
            else:
                newarr.append(header.replace("~", root_clean[:-1]))

    newestarr: List[str] = []
    for entry in newarr:
        entry = entry.strip()
        if not entry:
            continue

        if "..." not in entry:
            parts = entry.split(",")
            for part in parts:
                part = part.strip()
                if not part:
                    continue
                if "(" in part:
                    without_brackets = part.replace("(", "").replace(")", "").strip()
                    if without_brackets:
                        newestarr.append(without_brackets)
                    pattern_removed = re.sub(r"\(\w+\)", "", part).strip()
                    if pattern_removed:
                        newestarr.append(pattern_removed)
                else:
                    newestarr.append(part)

            if "." in entry:
                newestarr.append(entry.replace(".", ""))
                newestarr.append(entry.replace(".", ". ").strip())
        else:
            parts = entry.split(";")
            for part in parts:
                part = part.strip()
                if part:
                    newestarr.append(part)

    return _unique_preserve(newestarr)


def _unique_preserve(values: Sequence[str]) -> List[str]:
    seen = OrderedDict()
    for value in values:
        if not value:
            continue
        if value not in seen:
            seen[value] = None
    return list(seen.keys())


def _update_neklaraj(
    session: Session,
    table_name: str,
    progress_callback: Optional[ProgressCallback] = None,
) -> int:
    session.execute(text("TRUNCATE TABLE neklaraj RESTART IDENTITY CASCADE"))

    fuzzy_table = FuzzyEntry.__table__
    seen: set[str] = set()
    inserted = 0

    exclamation_rows = session.execute(
        text(f"SELECT DISTINCT vorto FROM {table_name} WHERE vorto LIKE :pattern"),
        {"pattern": "%!%"},
    ).scalars()

    for vorto in exclamation_rows:
        if not vorto or vorto in seen:
            continue
        seen.add(vorto)
        fuzzy = vorto.split("!")[0]
        session.execute(
            insert(fuzzy_table),
            [{"neklara_vorto": fuzzy, "klara_vorto": vorto}],
        )
        inserted += 1
        if progress_callback and inserted % 100 == 0:
            progress_callback({"count": inserted, "phase": "exclamation"})

    if progress_callback:
        progress_callback({"count": inserted, "phase": "exclamation"})

    hyphen_rows = session.execute(
        text(f"SELECT DISTINCT vorto FROM {table_name} WHERE vorto LIKE :pattern"),
        {"pattern": "%-%"},
    ).scalars()

    for vorto in hyphen_rows:
        if not vorto or vorto in seen:
            continue
        seen.add(vorto)
        part = vorto.split(" ")[0]
        fuzzy = part.replace("-", "")
        session.execute(
            insert(fuzzy_table),
            [{"neklara_vorto": fuzzy, "klara_vorto": vorto}],
        )
        inserted += 1
        if progress_callback and inserted % 100 == 0:
            progress_callback({"count": inserted, "phase": "hyphen"})

    if progress_callback:
        progress_callback({"count": inserted, "phase": "hyphen"})

    return inserted


def _load_last_ru_letter(data_dir: Path, provided: Optional[str]) -> Optional[str]:
    if provided:
        return provided.strip()
    candidate = data_dir / "last-ru-letter.txt"
    if candidate.exists():
        for encoding in ("utf-8", "cp1251"):
            try:
                return candidate.read_text(encoding=encoding).strip()
            except UnicodeDecodeError:
                continue
    return None


def get_last_ru_letter(data_dir: Path = DEFAULT_DATA_DIR) -> Optional[str]:
    data_dir = data_dir.resolve()
    return _load_last_ru_letter(data_dir, None)


def _collect_stats(session: Session, last_ru_letter: Optional[str]) -> Dict[str, Dict[str, Any]]:
    stats: Dict[str, Dict[str, Any]] = {
        "eo": {
            "articles": session.execute(select(func.count()).select_from(Article)).scalar() or 0,
            "words": session.execute(select(func.count()).select_from(SearchEntry)).scalar() or 0,
        },
        "ru": {
            "articles": session.execute(select(func.count()).select_from(ArticleRu)).scalar() or 0,
            "words": session.execute(select(func.count()).select_from(SearchEntryRu)).scalar() or 0,
        },
    }

    if last_ru_letter:
        ready_articles, ready_words = _calculate_ru_ready(session, last_ru_letter)
        stats["ru"]["ready_articles"] = ready_articles
        stats["ru"]["ready_words"] = ready_words
        stats["ru"]["ready_last_word"] = last_ru_letter
    return stats


def _calculate_ru_ready(session: Session, last_word: str) -> Tuple[int, int]:
    row = session.execute(
        select(SearchEntryRu.art_id, SearchEntryRu.id)
        .where(SearchEntryRu.vorto.like(f"{last_word}%"))
        .order_by(SearchEntryRu.vorto.desc())
        .limit(1)
    ).first()

    if not row:
        return 0, 0

    art_id, row_id = row
    # Total words up to this article
    total_words = session.execute(
        select(func.count()).select_from(SearchEntryRu).where(SearchEntryRu.art_id <= art_id)
    ).scalar() or 0
    # Words with ё should be excluded, как в оригинальном скрипте
    yo_words = session.execute(
        select(func.count()).select_from(SearchEntryRu).where(
            (SearchEntryRu.art_id <= art_id) & (SearchEntryRu.vorto.like("%ё%"))
        )
    ).scalar() or 0

    ready_words = total_words - yo_words
    ready_articles = session.execute(
        select(func.count()).select_from(ArticleRu).where(ArticleRu.art_id <= art_id)
    ).scalar() or art_id
    return ready_articles, ready_words


def _save_last_ru_letter(data_dir: Path, last_word: str) -> None:
    if not last_word:
        return
    target = data_dir / "last-ru-letter.txt"
    target.write_text(last_word, encoding="utf-8")


def _russian_num_form(number: int, form1: str, form2_4: str, form_many: str) -> str:
    """
    Selects the correct noun form after a cardinal number:
    1 слово, 2 слова, 5 слов.
    """
    n = abs(number) % 100
    if 11 <= n <= 19:
        return form_many
    last = n % 10
    if last == 1:
        return form1
    if last in (2, 3, 4):
        return form2_4
    return form_many


def _russian_in_form(number: int, form1: str, form_other: str, form_exact_thousand: Optional[str] = None) -> str:
    """
    Selects the correct noun form in prepositional case when used with 'в':
    в 1 словарной статье, в 2 словарных статьях, в 5 словарных статьях.
    When a number ends with 000, optionally returns an alternate form (e.g. статей).
    """
    if form_exact_thousand and number and number % 1000 == 0:
        return form_exact_thousand
    n = abs(number) % 100
    if n % 10 == 1 and n // 10 != 1:
        return form1
    return form_other


def _write_status_file(
    data_dir: Path,
    stats: Dict[str, Dict[str, Any]],
    run_time: datetime,
) -> None:
    base_dir = data_dir
    if base_dir.name == "src":
        base_dir = base_dir.parent
    tekstoj_dir = base_dir / "tekstoj"
    tekstoj_dir.mkdir(parents=True, exist_ok=True)

    eo_articles = stats["eo"].get("articles", 0)
    eo_words = stats["eo"].get("words", 0)

    ru_ready_articles = stats["ru"].get("ready_articles", stats["ru"].get("articles", 0))
    ru_ready_words = stats["ru"].get("ready_words", stats["ru"].get("words", 0))
    last_word = stats["ru"].get("ready_last_word")
    range_text = f"диапазон А — {last_word}" if last_word else None

    eo_words_form = _russian_num_form(eo_words, "слово", "слова", "слов")
    eo_articles_form = _russian_in_form(
        eo_articles,
        "словарной статье",
        "словарных статьях",
        "словарных статей",
    )
    ru_words_form = _russian_num_form(ru_ready_words, "слово", "слова", "слов")
    ru_articles_form = _russian_in_form(
        ru_ready_articles,
        "словарной статье",
        "словарных статьях",
        "словарных статей",
    )

    if range_text:
        ru_prefix = f"рабочие материалы большого русско-эсперантского словаря ({range_text})"
    else:
        ru_prefix = "большой русско-эсперантский словарь в актуальной редакции"

    content = (
        "Открыты для поиска:\n"
        f"большой эсперанто-русский словарь в актуальной редакции, {eo_words} {eo_words_form} "
        f"в {eo_articles} {eo_articles_form};\n"
        f"{ru_prefix}, {ru_ready_words} {ru_words_form} в {ru_ready_articles} {ru_articles_form}."
    )
    klarigo_path = tekstoj_dir / "klarigo.md"
    try:
        klarigo_path.write_text(content, encoding="utf-8")
    except PermissionError as exc:
        LOGGER.warning("Не удалось записать %s: %s", klarigo_path, exc)

    tracking_summary = {
        "run_at": stats.get("meta", {}).get("run_at") or run_time.isoformat(),
<<<<<<< HEAD
        "eo": {
            "tracking": stats.get("eo", {}).get("tracking", {}),
            "structure_issues": stats.get("eo", {}).get("structure_issues", {}),
        },
        "ru": {
            "tracking": stats.get("ru", {}).get("tracking", {}),
            "structure_issues": stats.get("ru", {}).get("structure_issues", {}),
        },
=======
        "eo": stats.get("eo", {}).get("tracking", {}),
        "ru": stats.get("ru", {}).get("tracking", {}),
>>>>>>> b03327e3
    }
    tracking_path = tekstoj_dir / "tracking-summary.json"
    try:
        tracking_path.write_text(
            json.dumps(tracking_summary, ensure_ascii=False, indent=2),
            encoding="utf-8",
        )
    except PermissionError as exc:
        LOGGER.warning("Не удалось записать %s: %s", tracking_path, exc)

    _update_renovigxo_file(tekstoj_dir, run_time)


def _format_russian_date(dt: datetime) -> str:
    months = {
        1: "января",
        2: "февраля",
        3: "марта",
        4: "апреля",
        5: "мая",
        6: "июня",
        7: "июля",
        8: "августа",
        9: "сентября",
        10: "октября",
        11: "ноября",
        12: "декабря",
    }
    month_name = months.get(dt.month, "")
    return f"{dt.day} {month_name} {dt.year} года"


def _update_renovigxo_file(tekstoj_dir: Path, run_time: datetime) -> None:
    renovigxo_path = tekstoj_dir / "renovigxo.md"
    latest_entry = _format_russian_date(run_time)

    existing_lines: List[str] = []
    if renovigxo_path.exists():
        try:
            existing_lines = [
                line.rstrip("\n")
                for line in renovigxo_path.read_text(encoding="utf-8").splitlines()
                if line.strip()
            ]
        except UnicodeDecodeError:
            existing_lines = []
        except PermissionError as exc:
            LOGGER.warning("Не удалось прочитать %s: %s", renovigxo_path, exc)
            return

    if existing_lines and existing_lines[0] == latest_entry:
        lines = existing_lines
    else:
        lines = [latest_entry, *existing_lines]

    try:
        renovigxo_path.write_text("\n".join(lines) + "\n", encoding="utf-8")
    except PermissionError as exc:
        LOGGER.warning("Не удалось записать %s: %s", renovigxo_path, exc)


def parse_args(argv: Optional[Iterable[str]] = None) -> argparse.Namespace:
    parser = argparse.ArgumentParser(
        description="Импорт словарных данных в PostgreSQL."
    )
    parser.add_argument(
        "--data-dir",
        type=Path,
        default=DEFAULT_DATA_DIR,
        help="Каталог с ежедневными выгрузками (default: %(default)s)",
    )
    parser.add_argument(
        "--no-truncate",
        action="store_true",
        help="Не очищать таблицы перед импортом.",
    )
    parser.add_argument(
        "--verbose",
        action="store_true",
        help="Включить подробный лог.",
    )
    parser.add_argument(
        "--last-ru-letter",
        type=str,
        help="Последнее готовое слово для Ру→Эо словаря (например, прегрешить). Если не указано, берётся из last-ru-letter.txt.",
    )
    return parser.parse_args(argv)


def main(argv: Optional[Iterable[str]] = None) -> None:
    args = parse_args(argv)
    logging.basicConfig(
        level=logging.INFO if not args.verbose else logging.DEBUG,
        format="%(levelname)s %(message)s",
    )
    run_import(
        args.data_dir,
        truncate=not args.no_truncate,
        last_ru_letter=args.last_ru_letter,
    )


if __name__ == "__main__":
    main()<|MERGE_RESOLUTION|>--- conflicted
+++ resolved
@@ -301,11 +301,8 @@
             stats.setdefault("eo", {})["structure_issues"] = eo_structure_issues
         if ru_summary:
             stats.setdefault("ru", {}).update({"tracking": ru_summary})
-<<<<<<< HEAD
         if ru_structure_issues:
             stats.setdefault("ru", {})["structure_issues"] = ru_structure_issues
-=======
->>>>>>> b03327e3
         stats.setdefault("meta", {})["run_at"] = run_time.isoformat()
         notify("finalizing", message="Формирование служебных файлов", stats=stats)
         _write_status_file(data_dir, stats, run_time)
@@ -413,12 +410,7 @@
             )
 
         tracker.finalize_file(file_state)
-<<<<<<< HEAD
-        if lang != "eo":
-            _rewrite_source_file_if_needed(file_path, entries)
-=======
         _rewrite_source_file_if_needed(file_path, entries)
->>>>>>> b03327e3
         session.execute(insert(article_table), insert_payload)
         total_inserted += len(insert_payload)
         if progress_callback:
@@ -975,7 +967,6 @@
 
     tracking_summary = {
         "run_at": stats.get("meta", {}).get("run_at") or run_time.isoformat(),
-<<<<<<< HEAD
         "eo": {
             "tracking": stats.get("eo", {}).get("tracking", {}),
             "structure_issues": stats.get("eo", {}).get("structure_issues", {}),
@@ -984,10 +975,6 @@
             "tracking": stats.get("ru", {}).get("tracking", {}),
             "structure_issues": stats.get("ru", {}).get("structure_issues", {}),
         },
-=======
-        "eo": stats.get("eo", {}).get("tracking", {}),
-        "ru": stats.get("ru", {}).get("tracking", {}),
->>>>>>> b03327e3
     }
     tracking_path = tekstoj_dir / "tracking-summary.json"
     try:
